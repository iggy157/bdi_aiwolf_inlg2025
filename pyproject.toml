[project]
<<<<<<< HEAD
name = "aiwolf-nlp-agent-llm"
version = "0.3.1"
description = "aiwolf-nlp-agent-llm"
=======
name = "aiwolf-nlp-agent"
version = "0.3.2"
description = "aiwolf-nlp-agent"
>>>>>>> 4949ca8a
license = { file = "LICENSE" }
requires-python = ">=3.11"
readme = "README.md"
dependencies = [
<<<<<<< HEAD
    "aiwolf-nlp-common==0.6.1",
    "python-ulid>=3.0.0",
    "pyyaml>=6.0.2",
    "jinja2>=3.1.6",
    "langchain-google-genai>=2.1.0",
    "langchain-openai>=0.3.9",
    "langchain-ollama>=0.3.0",
=======
    "aiwolf-nlp-common==0.6.2",
    "python-ulid>=3.0.0",
    "pyyaml>=6.0.2",
>>>>>>> 4949ca8a
]

authors = [
    { name = "aiwolfdial", email = "aiwolf@kanolab.net" },
    { name = "nwatanabe", email = "nwatanabe@kanolab.net" },
    { name = "ysahashi", email = "ysahashi@kanolab.net" },
]
maintainers = [
    { name = "aiwolfdial", email = "aiwolf@kanolab.net" },
    { name = "nwatanabe", email = "nwatanabe@kanolab.net" },
    { name = "ysahashi", email = "ysahashi@kanolab.net" },
]
keywords = ["aiwolf"]

[project.urls]
Homepage = "https://aiwolfdial.github.io/aiwolf-nlp/"<|MERGE_RESOLUTION|>--- conflicted
+++ resolved
@@ -1,30 +1,18 @@
 [project]
-<<<<<<< HEAD
 name = "aiwolf-nlp-agent-llm"
 version = "0.3.1"
 description = "aiwolf-nlp-agent-llm"
-=======
-name = "aiwolf-nlp-agent"
-version = "0.3.2"
-description = "aiwolf-nlp-agent"
->>>>>>> 4949ca8a
 license = { file = "LICENSE" }
 requires-python = ">=3.11"
 readme = "README.md"
 dependencies = [
-<<<<<<< HEAD
-    "aiwolf-nlp-common==0.6.1",
+    "aiwolf-nlp-common==0.6.2",
     "python-ulid>=3.0.0",
     "pyyaml>=6.0.2",
     "jinja2>=3.1.6",
     "langchain-google-genai>=2.1.0",
     "langchain-openai>=0.3.9",
     "langchain-ollama>=0.3.0",
-=======
-    "aiwolf-nlp-common==0.6.2",
-    "python-ulid>=3.0.0",
-    "pyyaml>=6.0.2",
->>>>>>> 4949ca8a
 ]
 
 authors = [
