# aiwolf-nlp-agent-llm

<<<<<<< HEAD
人狼知能コンテスト（自然言語部門） のLLMを用いたサンプルエージェントです。
=======
[README in English](/README.en.md)

人狼知能コンテスト（自然言語部門） のサンプルエージェントです。

> [!IMPORTANT]
> 最新情報は[aiwolfdial.github.io](https://aiwolfdial.github.io/aiwolf-nlp/)を参照してください。

<!-- START doctoc generated TOC please keep comment here to allow auto update -->
<!-- DON'T EDIT THIS SECTION, INSTEAD RE-RUN doctoc TO UPDATE -->
## 目次

- [環境構築](#%E7%92%B0%E5%A2%83%E6%A7%8B%E7%AF%89)
- [実行方法](#%E5%AE%9F%E8%A1%8C%E6%96%B9%E6%B3%95)
  - [エージェントの実行](#%E3%82%A8%E3%83%BC%E3%82%B8%E3%82%A7%E3%83%B3%E3%83%88%E3%81%AE%E5%AE%9F%E8%A1%8C)
    - [設定ファイルを指定して起動する方法](#%E8%A8%AD%E5%AE%9A%E3%83%95%E3%82%A1%E3%82%A4%E3%83%AB%E3%82%92%E6%8C%87%E5%AE%9A%E3%81%97%E3%81%A6%E8%B5%B7%E5%8B%95%E3%81%99%E3%82%8B%E6%96%B9%E6%B3%95)
  - [ローカル環境での実行](#%E3%83%AD%E3%83%BC%E3%82%AB%E3%83%AB%E7%92%B0%E5%A2%83%E3%81%A7%E3%81%AE%E5%AE%9F%E8%A1%8C)
  - [予選の対戦方法](#%E4%BA%88%E9%81%B8%E3%81%AE%E5%AF%BE%E6%88%A6%E6%96%B9%E6%B3%95)
  - [本戦の対戦方法](#%E6%9C%AC%E6%88%A6%E3%81%AE%E5%AF%BE%E6%88%A6%E6%96%B9%E6%B3%95)
- [設定 (config/config.yml)](#%E8%A8%AD%E5%AE%9A-configconfigyml)
  - [web_socket](#web_socket)
  - [agent](#agent)
  - [log](#log)
    - [log.requests](#logrequests)
- [エージェントのカスタマイズ方法](#%E3%82%A8%E3%83%BC%E3%82%B8%E3%82%A7%E3%83%B3%E3%83%88%E3%81%AE%E3%82%AB%E3%82%B9%E3%82%BF%E3%83%9E%E3%82%A4%E3%82%BA%E6%96%B9%E6%B3%95)
  - [全役職共通 (src/agent/agent.py)](#%E5%85%A8%E5%BD%B9%E8%81%B7%E5%85%B1%E9%80%9A-srcagentagentpy)
    - [リクエストに対応するメソッド](#%E3%83%AA%E3%82%AF%E3%82%A8%E3%82%B9%E3%83%88%E3%81%AB%E5%AF%BE%E5%BF%9C%E3%81%99%E3%82%8B%E3%83%A1%E3%82%BD%E3%83%83%E3%83%89)
  - [人狼 (src/agent/werewolf.py)](#%E4%BA%BA%E7%8B%BC-srcagentwerewolfpy)
  - [狂人 (src/agent/possessed.py)](#%E7%8B%82%E4%BA%BA-srcagentpossessedpy)
  - [占い師 (src/agent/seer.py)](#%E5%8D%A0%E3%81%84%E5%B8%AB-srcagentseerpy)
    - [占い結果の取得方法](#%E5%8D%A0%E3%81%84%E7%B5%90%E6%9E%9C%E3%81%AE%E5%8F%96%E5%BE%97%E6%96%B9%E6%B3%95)
  - [騎士 (src/agent/bodyguard.py)](#%E9%A8%8E%E5%A3%AB-srcagentbodyguardpy)
  - [村人 (src/agent/villager.py)](#%E6%9D%91%E4%BA%BA-srcagentvillagerpy)
  - [霊媒師 (src/agent/medium.py)](#%E9%9C%8A%E5%AA%92%E5%B8%AB-srcagentmediumpy)
    - [霊媒結果の取得方法](#%E9%9C%8A%E5%AA%92%E7%B5%90%E6%9E%9C%E3%81%AE%E5%8F%96%E5%BE%97%E6%96%B9%E6%B3%95)

<!-- END doctoc generated TOC please keep comment here to allow auto update -->

人狼ゲームの役職や流れなどのルールについては、[logic.md](https://github.com/aiwolfdial/aiwolf-nlp-server/blob/main/doc/logic.md)を参照してください。

大会参加者はエージェントを実装したうえで、ご自身の端末でエージェントを実行、大会運営が提供するゲームサーバに接続する必要があります。エージェントの実装については、実装言語を含め、制限はありません。\
自己対戦では、5体,13体のエージェントをご自身の端末で実行し、大会運営が提供する自己対戦用のゲームサーバに接続しすることで、エージェント同士の対戦を行うことができます。

ローカル内での動作確認ならびに自己対戦するためのゲームサーバについては、[aiwolfdial/aiwolf-nlp-server](https://github.com/aiwolfdial/aiwolf-nlp-server)を参照してください。
>>>>>>> 74fdde62

## 環境構築

> [!IMPORTANT]
> Python 3.11以上が必要です。

```bash
git clone https://github.com/aiwolfdial/aiwolf-nlp-agent-llm.git
cd aiwolf-nlp-agent-llm
cp config/config.yml.example config/config.yml
cp config/.env.example config/.env
python -m venv .venv
source .venv/bin/activate
pip install -e .
```

<<<<<<< HEAD
## その他

実行方法や設定などその他については[aiwolf-nlp-agent](https://github.com/aiwolfdial/aiwolf-nlp-agent)をご確認ください。
=======
> [!NOTE]
> aiwolf-nlp-commonとは、役職や接続方式に関するプログラムが定義されているPythonパッケージです。\
> 詳細は[aiwolfdial/aiwolf-nlp-common](https://github.com/aiwolfdial/aiwolf-nlp-common)を参照してください。

## 実行方法

### エージェントの実行

```bash
python src/main.py
```

#### 設定ファイルを指定して起動する方法

デフォルトでは`config/config.yml`の設定を参照して起動します。\
指定して起動する方法や複数の設定ファイルを同時に実行する方法は以下のとおりです。

```bash
python src/main.py -c config/config_1.yml # config/config_1.ymlを指定する場合
python src/main.py -c config/config_1.yml config/config_2.yml # config/config_1.ymlとconfig/config_2.ymlを指定する場合
python src/main.py -c config/config_*.yml # config/config_*.ymlを指定する場合
```

### ローカル環境での実行

事前にゲームサーバを立ち上げる必要があります。\
[aiwolfdial/aiwolf-nlp-server](https://github.com/aiwolfdial/aiwolf-nlp-server)を参照してください。

### 予選の対戦方法

予選は参加登録後に招待されるSlack上で公開されるアドレスに接続することで、対戦できます。\
[設定](#web_socket)の該当項目を変更したうえで、エージェントを実行してください。

### 本戦の対戦方法

本戦は参加登録後に招待されるSlack上で公開されるアドレスに接続することで、対戦できます。\
本戦では`web_socket.auto_reconnect`を`true`にしてください。\
[設定](#web_socket)の該当項目を変更したうえで、エージェントを実行してください。\
対戦状況によって大会運営サーバを停止している時間帯があるため、接続エラー(`[Errno 61] Connection refused`)が発生し、自動で再接続を繰り返す可能性があります。

## 設定 (config/config.yml)

### web_socket

`url`: ゲームサーバのURLです。ローカル内のゲームサーバに接続する場合はデフォルト値で問題ありません。\
`token`: ゲームサーバに接続するためのトークンです。大会運営から提供されるトークンを設定してください。\
`auto_reconnect`: 対戦終了後に自動で再接続するかどうかの設定です。

### agent

`num`: 起動するエージェントの数です。自己対戦の場合はデフォルト値で問題ありません。\
`team`: エージェントのチーム名です。大会運営から提供されるチーム名を設定してください。\
`kill_on_timeout`: アクションタイムアウト時にリクエストの処理を中断するかどうかの設定です。

### log

`console_output`: コンソールにログを出力するかどうかの設定です。\
`file_output`: ファイルにログを出力するかどうかの設定です。\
`output_dir`: ログを保存するディレクトリのパスです。\
`level`: ログの出力レベルです。`DEBUG`, `INFO`, `WARNING`, `ERROR`, `CRITICAL`のいずれかを設定してください。

#### log.requests

`name`, `initialize`, `daily_initialize`, `whisper`, `talk`, `daily_finish`, `divine`, `guard`, `vote`, `attack`, `finish`: 各リクエストのログを出力するかどうかの設定です。

## エージェントのカスタマイズ方法

### 全役職共通 (src/agent/agent.py)

すべての役職に共通する動作を定義するファイルです。

#### リクエストに対応するメソッド

ゲームサーバから送信されるリクエストに対応するメソッドは下記の通りです。

| メソッド名         | 変更推奨度 | 処理                                         |
| ------------------ | ---------- | -------------------------------------------- |
| `name`             | **非推奨** | 名前リクエストに対する応答を返す             |
| `initialize`       | **中**     | ゲーム開始リクエストに対する初期化処理を行う |
| `daily_initialize` | **中**     | 昼開始リクエストに対する処理を行う           |
| `talk`             | **高**     | トークリクエストに対する応答を返す           |
| `daily_finish`     | **中**     | 昼終了リクエストに対する処理を行う           |
| `divine`           | **高**     | 占いリクエストに対する応答を返す             |
| `vote`             | **高**     | 投票リクエストに対する応答を返す             |
| `finish`           | **中**     | ゲーム終了リクエストに対する処理を行う       |

### 人狼 (src/agent/werewolf.py)

人狼の動作を定義するファイルです。\
すべての役職に共通する動作とは別に以下のメソッドがあります。

| メソッド名 | 変更推奨度 | 処理                             |
| ---------- | ---------- | -------------------------------- |
| `whisper`  | **高**     | 囁きリクエストに対する応答を返す |
| `attack`   | **高**     | 襲撃リクエストに対する応答を返す |

### 狂人 (src/agent/possessed.py)

狂人の動作を定義するファイルです。

### 占い師 (src/agent/seer.py)

人狼の動作を定義するファイルです。\
すべての役職に共通する動作とは別に以下のメソッドがあります。

| メソッド名 | 変更推奨度 | 処理                             |
| ---------- | ---------- | -------------------------------- |
| `divine`   | **高**     | 占いリクエストに対する応答を返す |

#### 占い結果の取得方法

占いフェーズ以降の昼開始リクエスト内の`info.divine_result`から取得できます。\
詳細は[judge.py](https://github.com/aiwolfdial/aiwolf-nlp-common/blob/main/src/aiwolf_nlp_common/packet/judge.py)を参照してください。

### 騎士 (src/agent/bodyguard.py)

騎士の動作を定義するファイルです。\
すべての役職に共通する動作とは別に以下のメソッドがあります。

| メソッド名 | 変更推奨度 | 処理                             |
| ---------- | ---------- | -------------------------------- |
| `guard`    | **高**     | 護衛リクエストに対する応答を返す |

### 村人 (src/agent/villager.py)

村人の動作を定義するファイルです。

### 霊媒師 (src/agent/medium.py)

霊媒師の動作を定義するファイルです。

#### 霊媒結果の取得方法

追放フェーズ以降の昼開始リクエスト内の`info.medium_result`から取得できます。\
詳細は[judge.py](https://github.com/aiwolfdial/aiwolf-nlp-common/blob/main/src/aiwolf_nlp_common/packet/judge.py)を参照してください。
>>>>>>> 74fdde62
<|MERGE_RESOLUTION|>--- conflicted
+++ resolved
@@ -1,52 +1,8 @@
 # aiwolf-nlp-agent-llm
 
-<<<<<<< HEAD
-人狼知能コンテスト（自然言語部門） のLLMを用いたサンプルエージェントです。
-=======
 [README in English](/README.en.md)
 
-人狼知能コンテスト（自然言語部門） のサンプルエージェントです。
-
-> [!IMPORTANT]
-> 最新情報は[aiwolfdial.github.io](https://aiwolfdial.github.io/aiwolf-nlp/)を参照してください。
-
-<!-- START doctoc generated TOC please keep comment here to allow auto update -->
-<!-- DON'T EDIT THIS SECTION, INSTEAD RE-RUN doctoc TO UPDATE -->
-## 目次
-
-- [環境構築](#%E7%92%B0%E5%A2%83%E6%A7%8B%E7%AF%89)
-- [実行方法](#%E5%AE%9F%E8%A1%8C%E6%96%B9%E6%B3%95)
-  - [エージェントの実行](#%E3%82%A8%E3%83%BC%E3%82%B8%E3%82%A7%E3%83%B3%E3%83%88%E3%81%AE%E5%AE%9F%E8%A1%8C)
-    - [設定ファイルを指定して起動する方法](#%E8%A8%AD%E5%AE%9A%E3%83%95%E3%82%A1%E3%82%A4%E3%83%AB%E3%82%92%E6%8C%87%E5%AE%9A%E3%81%97%E3%81%A6%E8%B5%B7%E5%8B%95%E3%81%99%E3%82%8B%E6%96%B9%E6%B3%95)
-  - [ローカル環境での実行](#%E3%83%AD%E3%83%BC%E3%82%AB%E3%83%AB%E7%92%B0%E5%A2%83%E3%81%A7%E3%81%AE%E5%AE%9F%E8%A1%8C)
-  - [予選の対戦方法](#%E4%BA%88%E9%81%B8%E3%81%AE%E5%AF%BE%E6%88%A6%E6%96%B9%E6%B3%95)
-  - [本戦の対戦方法](#%E6%9C%AC%E6%88%A6%E3%81%AE%E5%AF%BE%E6%88%A6%E6%96%B9%E6%B3%95)
-- [設定 (config/config.yml)](#%E8%A8%AD%E5%AE%9A-configconfigyml)
-  - [web_socket](#web_socket)
-  - [agent](#agent)
-  - [log](#log)
-    - [log.requests](#logrequests)
-- [エージェントのカスタマイズ方法](#%E3%82%A8%E3%83%BC%E3%82%B8%E3%82%A7%E3%83%B3%E3%83%88%E3%81%AE%E3%82%AB%E3%82%B9%E3%82%BF%E3%83%9E%E3%82%A4%E3%82%BA%E6%96%B9%E6%B3%95)
-  - [全役職共通 (src/agent/agent.py)](#%E5%85%A8%E5%BD%B9%E8%81%B7%E5%85%B1%E9%80%9A-srcagentagentpy)
-    - [リクエストに対応するメソッド](#%E3%83%AA%E3%82%AF%E3%82%A8%E3%82%B9%E3%83%88%E3%81%AB%E5%AF%BE%E5%BF%9C%E3%81%99%E3%82%8B%E3%83%A1%E3%82%BD%E3%83%83%E3%83%89)
-  - [人狼 (src/agent/werewolf.py)](#%E4%BA%BA%E7%8B%BC-srcagentwerewolfpy)
-  - [狂人 (src/agent/possessed.py)](#%E7%8B%82%E4%BA%BA-srcagentpossessedpy)
-  - [占い師 (src/agent/seer.py)](#%E5%8D%A0%E3%81%84%E5%B8%AB-srcagentseerpy)
-    - [占い結果の取得方法](#%E5%8D%A0%E3%81%84%E7%B5%90%E6%9E%9C%E3%81%AE%E5%8F%96%E5%BE%97%E6%96%B9%E6%B3%95)
-  - [騎士 (src/agent/bodyguard.py)](#%E9%A8%8E%E5%A3%AB-srcagentbodyguardpy)
-  - [村人 (src/agent/villager.py)](#%E6%9D%91%E4%BA%BA-srcagentvillagerpy)
-  - [霊媒師 (src/agent/medium.py)](#%E9%9C%8A%E5%AA%92%E5%B8%AB-srcagentmediumpy)
-    - [霊媒結果の取得方法](#%E9%9C%8A%E5%AA%92%E7%B5%90%E6%9E%9C%E3%81%AE%E5%8F%96%E5%BE%97%E6%96%B9%E6%B3%95)
-
-<!-- END doctoc generated TOC please keep comment here to allow auto update -->
-
-人狼ゲームの役職や流れなどのルールについては、[logic.md](https://github.com/aiwolfdial/aiwolf-nlp-server/blob/main/doc/logic.md)を参照してください。
-
-大会参加者はエージェントを実装したうえで、ご自身の端末でエージェントを実行、大会運営が提供するゲームサーバに接続する必要があります。エージェントの実装については、実装言語を含め、制限はありません。\
-自己対戦では、5体,13体のエージェントをご自身の端末で実行し、大会運営が提供する自己対戦用のゲームサーバに接続しすることで、エージェント同士の対戦を行うことができます。
-
-ローカル内での動作確認ならびに自己対戦するためのゲームサーバについては、[aiwolfdial/aiwolf-nlp-server](https://github.com/aiwolfdial/aiwolf-nlp-server)を参照してください。
->>>>>>> 74fdde62
+人狼知能コンテスト（自然言語部門） のLLMを用いたサンプルエージェントです。
 
 ## 環境構築
 
@@ -63,144 +19,6 @@
 pip install -e .
 ```
 
-<<<<<<< HEAD
 ## その他
 
-実行方法や設定などその他については[aiwolf-nlp-agent](https://github.com/aiwolfdial/aiwolf-nlp-agent)をご確認ください。
-=======
-> [!NOTE]
-> aiwolf-nlp-commonとは、役職や接続方式に関するプログラムが定義されているPythonパッケージです。\
-> 詳細は[aiwolfdial/aiwolf-nlp-common](https://github.com/aiwolfdial/aiwolf-nlp-common)を参照してください。
-
-## 実行方法
-
-### エージェントの実行
-
-```bash
-python src/main.py
-```
-
-#### 設定ファイルを指定して起動する方法
-
-デフォルトでは`config/config.yml`の設定を参照して起動します。\
-指定して起動する方法や複数の設定ファイルを同時に実行する方法は以下のとおりです。
-
-```bash
-python src/main.py -c config/config_1.yml # config/config_1.ymlを指定する場合
-python src/main.py -c config/config_1.yml config/config_2.yml # config/config_1.ymlとconfig/config_2.ymlを指定する場合
-python src/main.py -c config/config_*.yml # config/config_*.ymlを指定する場合
-```
-
-### ローカル環境での実行
-
-事前にゲームサーバを立ち上げる必要があります。\
-[aiwolfdial/aiwolf-nlp-server](https://github.com/aiwolfdial/aiwolf-nlp-server)を参照してください。
-
-### 予選の対戦方法
-
-予選は参加登録後に招待されるSlack上で公開されるアドレスに接続することで、対戦できます。\
-[設定](#web_socket)の該当項目を変更したうえで、エージェントを実行してください。
-
-### 本戦の対戦方法
-
-本戦は参加登録後に招待されるSlack上で公開されるアドレスに接続することで、対戦できます。\
-本戦では`web_socket.auto_reconnect`を`true`にしてください。\
-[設定](#web_socket)の該当項目を変更したうえで、エージェントを実行してください。\
-対戦状況によって大会運営サーバを停止している時間帯があるため、接続エラー(`[Errno 61] Connection refused`)が発生し、自動で再接続を繰り返す可能性があります。
-
-## 設定 (config/config.yml)
-
-### web_socket
-
-`url`: ゲームサーバのURLです。ローカル内のゲームサーバに接続する場合はデフォルト値で問題ありません。\
-`token`: ゲームサーバに接続するためのトークンです。大会運営から提供されるトークンを設定してください。\
-`auto_reconnect`: 対戦終了後に自動で再接続するかどうかの設定です。
-
-### agent
-
-`num`: 起動するエージェントの数です。自己対戦の場合はデフォルト値で問題ありません。\
-`team`: エージェントのチーム名です。大会運営から提供されるチーム名を設定してください。\
-`kill_on_timeout`: アクションタイムアウト時にリクエストの処理を中断するかどうかの設定です。
-
-### log
-
-`console_output`: コンソールにログを出力するかどうかの設定です。\
-`file_output`: ファイルにログを出力するかどうかの設定です。\
-`output_dir`: ログを保存するディレクトリのパスです。\
-`level`: ログの出力レベルです。`DEBUG`, `INFO`, `WARNING`, `ERROR`, `CRITICAL`のいずれかを設定してください。
-
-#### log.requests
-
-`name`, `initialize`, `daily_initialize`, `whisper`, `talk`, `daily_finish`, `divine`, `guard`, `vote`, `attack`, `finish`: 各リクエストのログを出力するかどうかの設定です。
-
-## エージェントのカスタマイズ方法
-
-### 全役職共通 (src/agent/agent.py)
-
-すべての役職に共通する動作を定義するファイルです。
-
-#### リクエストに対応するメソッド
-
-ゲームサーバから送信されるリクエストに対応するメソッドは下記の通りです。
-
-| メソッド名         | 変更推奨度 | 処理                                         |
-| ------------------ | ---------- | -------------------------------------------- |
-| `name`             | **非推奨** | 名前リクエストに対する応答を返す             |
-| `initialize`       | **中**     | ゲーム開始リクエストに対する初期化処理を行う |
-| `daily_initialize` | **中**     | 昼開始リクエストに対する処理を行う           |
-| `talk`             | **高**     | トークリクエストに対する応答を返す           |
-| `daily_finish`     | **中**     | 昼終了リクエストに対する処理を行う           |
-| `divine`           | **高**     | 占いリクエストに対する応答を返す             |
-| `vote`             | **高**     | 投票リクエストに対する応答を返す             |
-| `finish`           | **中**     | ゲーム終了リクエストに対する処理を行う       |
-
-### 人狼 (src/agent/werewolf.py)
-
-人狼の動作を定義するファイルです。\
-すべての役職に共通する動作とは別に以下のメソッドがあります。
-
-| メソッド名 | 変更推奨度 | 処理                             |
-| ---------- | ---------- | -------------------------------- |
-| `whisper`  | **高**     | 囁きリクエストに対する応答を返す |
-| `attack`   | **高**     | 襲撃リクエストに対する応答を返す |
-
-### 狂人 (src/agent/possessed.py)
-
-狂人の動作を定義するファイルです。
-
-### 占い師 (src/agent/seer.py)
-
-人狼の動作を定義するファイルです。\
-すべての役職に共通する動作とは別に以下のメソッドがあります。
-
-| メソッド名 | 変更推奨度 | 処理                             |
-| ---------- | ---------- | -------------------------------- |
-| `divine`   | **高**     | 占いリクエストに対する応答を返す |
-
-#### 占い結果の取得方法
-
-占いフェーズ以降の昼開始リクエスト内の`info.divine_result`から取得できます。\
-詳細は[judge.py](https://github.com/aiwolfdial/aiwolf-nlp-common/blob/main/src/aiwolf_nlp_common/packet/judge.py)を参照してください。
-
-### 騎士 (src/agent/bodyguard.py)
-
-騎士の動作を定義するファイルです。\
-すべての役職に共通する動作とは別に以下のメソッドがあります。
-
-| メソッド名 | 変更推奨度 | 処理                             |
-| ---------- | ---------- | -------------------------------- |
-| `guard`    | **高**     | 護衛リクエストに対する応答を返す |
-
-### 村人 (src/agent/villager.py)
-
-村人の動作を定義するファイルです。
-
-### 霊媒師 (src/agent/medium.py)
-
-霊媒師の動作を定義するファイルです。
-
-#### 霊媒結果の取得方法
-
-追放フェーズ以降の昼開始リクエスト内の`info.medium_result`から取得できます。\
-詳細は[judge.py](https://github.com/aiwolfdial/aiwolf-nlp-common/blob/main/src/aiwolf_nlp_common/packet/judge.py)を参照してください。
->>>>>>> 74fdde62
+実行方法や設定などその他については[aiwolf-nlp-agent](https://github.com/aiwolfdial/aiwolf-nlp-agent)をご確認ください。