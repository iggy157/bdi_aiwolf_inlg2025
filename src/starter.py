"""エージェントを起動するためのモジュール."""

from __future__ import annotations

import logging
from typing import TYPE_CHECKING

from utils.agent_utils import init_agent_from_packet

if TYPE_CHECKING:
    from agent.agent import Agent

from time import sleep

from aiwolf_nlp_common.client import Client
from aiwolf_nlp_common.packet import Request

logger = logging.getLogger(__name__)
logger.setLevel(logging.INFO)
console_handler = logging.StreamHandler()
formatter = logging.Formatter(
    "%(asctime)s - %(name)s - %(levelname)s - %(message)s",
)
console_handler.setFormatter(formatter)
logger.addHandler(console_handler)


def create_client(config: dict) -> Client:
    """クライアントの作成."""
    return Client(
        url=str(config["web_socket"]["url"]),
        token=(
            str(config["web_socket"]["token"])
            if config["web_socket"]["token"]
            else None
        ),
    )


def connect_to_server(client: Client, name: str) -> None:
    """サーバーへの接続処理."""
    while True:
        try:
            client.connect()
            logger.info("エージェント %s がゲームサーバに接続しました", name)
            break
        except Exception as ex:  # noqa: BLE001
            logger.warning(
                "エージェント %s がゲームサーバに接続できませんでした",
                name,
            )
            logger.warning(ex)
            logger.info("再接続を試みます")
            sleep(15)


def handle_game_session(
    client: Client,
    config: dict,
    name: str,
) -> None:
    """ゲームセッションの処理."""
    agent: Agent | None = None
    while True:
        packet = client.receive()
        if packet.request == Request.NAME:
            client.send(name)
            continue
        if packet.request == Request.INITIALIZE:
            agent = init_agent_from_packet(config, name, packet)
        if agent is None:
            raise ValueError(agent, "エージェントが初期化されていません")
        agent.set_packet(packet)
        req = agent.action()
        agent.agent_logger.packet(agent.request, req)
        if req is not None:
            client.send(req)
        if packet.request == Request.FINISH:
            break


def connect(config: dict, idx: int = 1) -> None:
    """エージェントを起動する."""
<<<<<<< HEAD
    name = config.get("agent", "team") + str(idx)

=======
    name = str(config["agent"]["team"]) + str(idx)
>>>>>>> 22765477
    while True:
        client = create_client(config)
        connect_to_server(client, name)
        try:
            client = create_client(config)
            connect_to_server(client, name)
            try:
                handle_game_session(client, config, name)
            finally:
                client.close()
                logger.info("エージェント %s とゲームサーバの接続を切断しました", name)
        except Exception as ex:  # noqa: BLE001
            logger.warning(
                "エージェント %s がエラーで終了しました",
                name,
            )
            logger.warning(ex)

        if not bool(config["web_socket"]["auto_reconnect"]):
            break<|MERGE_RESOLUTION|>--- conflicted
+++ resolved
@@ -81,12 +81,7 @@
 
 def connect(config: dict, idx: int = 1) -> None:
     """エージェントを起動する."""
-<<<<<<< HEAD
-    name = config.get("agent", "team") + str(idx)
-
-=======
     name = str(config["agent"]["team"]) + str(idx)
->>>>>>> 22765477
     while True:
         client = create_client(config)
         connect_to_server(client, name)
