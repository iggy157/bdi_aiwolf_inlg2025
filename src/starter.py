--- conflicted
+++ resolved
@@ -89,12 +89,6 @@
         client = create_client(config)
         connect_to_server(client, name)
         try:
-<<<<<<< HEAD
-            handle_game_session(client, config, name)
-        finally:
-            client.close()
-            logger.info("エージェント %s とゲームサーバの接続を切断しました", name)
-=======
             client = create_client(config)
             connect_to_server(client, name)
             try:
@@ -108,7 +102,6 @@
                 name,
             )
             logger.warning(ex)
->>>>>>> abca0a7e
 
         if not config.getboolean("websocket", "auto_reconnect"):
             break