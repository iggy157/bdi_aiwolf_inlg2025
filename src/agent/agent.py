"""Module that defines the base class for agents.

エージェントの基底クラスを定義するモジュール.
"""

from __future__ import annotations

import os
import random
from pathlib import Path
from time import sleep
from typing import TYPE_CHECKING, Any, ParamSpec, TypeVar

from dotenv import load_dotenv
from jinja2 import Template
from langchain_core.messages import AIMessage, HumanMessage
from langchain_core.output_parsers import StrOutputParser
from langchain_google_genai import ChatGoogleGenerativeAI
from langchain_ollama import ChatOllama
from langchain_openai import ChatOpenAI
from pydantic import SecretStr

if TYPE_CHECKING:
    from langchain_core.language_models.chat_models import BaseChatModel
    from langchain_core.messages import BaseMessage

from aiwolf_nlp_common.packet import Info, Packet, Request, Role, Setting, Status, Talk

from utils.agent_logger import AgentLogger
from utils.stoppable_thread import StoppableThread

if TYPE_CHECKING:
    from collections.abc import Callable

P = ParamSpec("P")
T = TypeVar("T")


class Agent:
    """Base class for agents.

    エージェントの基底クラス.
    """

    def __init__(
        self,
        config: dict[str, Any],
        name: str,
        game_id: str,
        role: Role,
    ) -> None:
        """Initialize the agent.

        エージェントの初期化を行う.

        Args:
            config (dict[str, Any]): Configuration dictionary / 設定辞書
            name (str): Agent name / エージェント名
            game_id (str): Game ID / ゲームID
            role (Role): Role / 役職
        """
        self.config = config
        self.agent_name = name
        self.agent_logger = AgentLogger(config, name, game_id)
        self.request: Request | None = None
        self.info: Info | None = None
        self.setting: Setting | None = None
        self.talk_history: list[Talk] = []
        self.whisper_history: list[Talk] = []
        self.role = role

        self.sent_talk_count: int = 0
        self.sent_whisper_count: int = 0
        self.llm_model: BaseChatModel | None = None
        self.llm_message_history: list[BaseMessage] = []

        load_dotenv(Path(__file__).parent.joinpath("./../../config/.env"))

    @staticmethod
    def timeout(func: Callable[P, T]) -> Callable[P, T]:
        """Decorator to set action timeout.

        アクションタイムアウトを設定するデコレータ.

        Args:
            func (Callable[P, T]): Function to be decorated / デコレート対象の関数

        Returns:
            Callable[P, T]: Function with timeout functionality / タイムアウト機能を追加した関数
        """

        def _wrapper(*args: P.args, **kwargs: P.kwargs) -> T:
            res: T | Exception = Exception("No result")

            def execute_with_timeout() -> None:
                nonlocal res
                try:
                    res = func(*args, **kwargs)
                except Exception as e:  # noqa: BLE001
                    res = e

            thread = StoppableThread(target=execute_with_timeout)
            thread.start()
            self = args[0] if args else None
            if not isinstance(self, Agent):
                raise TypeError(self, " is not an Agent instance")
            timeout_value = (self.setting.timeout.action if hasattr(self, "setting") and self.setting else 0) // 1000
            if timeout_value > 0:
                thread.join(timeout=timeout_value)
                if thread.is_alive():
                    self.agent_logger.logger.warning(
                        "アクションがタイムアウトしました: %s",
                        self.request,
                    )
                    if bool(self.config["agent"]["kill_on_timeout"]):
                        thread.stop()
                        self.agent_logger.logger.warning(
                            "アクションを強制終了しました: %s",
                            self.request,
                        )
            else:
                thread.join()
            if isinstance(res, Exception):  # type: ignore[arg-type]
                raise res
            return res

        return _wrapper

    def set_packet(self, packet: Packet) -> None:
        """Set packet information.

        パケット情報をセットする.

        Args:
            packet (Packet): Received packet / 受信したパケット
        """
        self.request = packet.request
        if packet.info:
            self.info = packet.info
        if packet.setting:
            self.setting = packet.setting
        if packet.talk_history:
            self.talk_history.extend(packet.talk_history)
        if packet.whisper_history:
            self.whisper_history.extend(packet.whisper_history)
        if self.request == Request.INITIALIZE:
            self.talk_history: list[Talk] = []
            self.whisper_history: list[Talk] = []
            self.llm_message_history: list[BaseMessage] = []
        self.agent_logger.logger.debug(packet)

    def get_alive_agents(self) -> list[str]:
        """Get the list of alive agents.

        生存しているエージェントのリストを取得する.

        Returns:
            list[str]: List of alive agent names / 生存エージェント名のリスト
        """
        if not self.info:
            return []
        return [k for k, v in self.info.status_map.items() if v == Status.ALIVE]

    def _send_message_to_llm(self, request: Request | None) -> str | None:
        if request is None:
            return None
        if request.lower() not in self.config["prompt"]:
            return None
        prompt = self.config["prompt"][request.lower()]
        if float(self.config["llm"]["sleep_time"]) > 0:
            sleep(float(self.config["llm"]["sleep_time"]))
        key = {
            "info": self.info,
            "setting": self.setting,
            "talk_history": self.talk_history,
            "whisper_history": self.whisper_history,
            "role": self.role,
            "sent_talk_count": self.sent_talk_count,
            "sent_whisper_count": self.sent_whisper_count,
        }
        template: Template = Template(prompt)
        prompt = template.render(**key).strip()
        if self.llm_model is None:
            self.agent_logger.logger.error("LLM is not initialized")
            return None
        try:
            self.llm_message_history.append(HumanMessage(content=prompt))
            response = (self.llm_model | StrOutputParser()).invoke(self.llm_message_history)
            self.llm_message_history.append(AIMessage(content=response))
            self.agent_logger.logger.info(["LLM", prompt, response])
        except Exception:
            self.agent_logger.logger.exception("Failed to send message to LLM")
            return None
        else:
            return response

    @timeout
    def name(self) -> str:
        """Return response to name request.

        名前リクエストに対する応答を返す.

        Returns:
            str: Agent name / エージェント名
        """
        return self.agent_name

    def initialize(self) -> None:
<<<<<<< HEAD
        """ゲーム開始リクエストに対する初期化処理を行う."""
        if self.info is None:
            return

        model_type = str(self.config["llm"]["type"])
        match model_type:
            case "openai":
                self.llm_model = ChatOpenAI(
                    model=str(self.config["openai"]["model"]),
                    temperature=float(self.config["openai"]["temperature"]),
                    api_key=SecretStr(os.environ["OPENAI_API_KEY"]),
                )
            case "google":
                self.llm_model = ChatGoogleGenerativeAI(
                    model=str(self.config["google"]["model"]),
                    temperature=float(self.config["google"]["temperature"]),
                    api_key=SecretStr(os.environ["GOOGLE_API_KEY"]),
                )
            case "ollama":
                self.llm_model = ChatOllama(
                    model=str(self.config["ollama"]["model"]),
                    temperature=float(self.config["ollama"]["temperature"]),
                    base_url=str(self.config["ollama"]["base_url"]),
                )
            case _:
                raise ValueError(model_type, "Unknown LLM type")
        self.llm_model = self.llm_model
        self._send_message_to_llm(self.request)

    def daily_initialize(self) -> None:
        """昼開始リクエストに対する処理を行う."""
        self._send_message_to_llm(self.request)

    def whisper(self) -> str:
        """囁きリクエストに対する応答を返す."""
        response = self._send_message_to_llm(self.request)
        self.sent_whisper_count = len(self.whisper_history)
        return response or ""

    def talk(self) -> str:
        """トークリクエストに対する応答を返す."""
        response = self._send_message_to_llm(self.request)
        self.sent_talk_count = len(self.talk_history)
        return response or ""

    def daily_finish(self) -> None:
        """昼終了リクエストに対する処理を行う."""
        self._send_message_to_llm(self.request)

    def divine(self) -> str:
        """占いリクエストに対する応答を返す."""
        return self._send_message_to_llm(self.request) or random.choice(  # noqa: S311
            self.get_alive_agents(),
        )

    def guard(self) -> str:
        """護衛リクエストに対する応答を返す."""
        return self._send_message_to_llm(self.request) or random.choice(  # noqa: S311
            self.get_alive_agents(),
        )

    def vote(self) -> str:
        """投票リクエストに対する応答を返す."""
        return self._send_message_to_llm(self.request) or random.choice(  # noqa: S311
            self.get_alive_agents(),
        )

    def attack(self) -> str:
        """襲撃リクエストに対する応答を返す."""
        return self._send_message_to_llm(self.request) or random.choice(  # noqa: S311
            self.get_alive_agents(),
        )
=======
        """Perform initialization for game start request.

        ゲーム開始リクエストに対する初期化処理を行う.
        """

    def daily_initialize(self) -> None:
        """Perform processing for daily initialization request.

        昼開始リクエストに対する処理を行う.
        """

    def whisper(self) -> str:
        """Return response to whisper request.

        囁きリクエストに対する応答を返す.

        Returns:
            str: Whisper message / 囁きメッセージ
        """
        return random.choice(self.comments)  # noqa: S311

    def talk(self) -> str:
        """Return response to talk request.

        トークリクエストに対する応答を返す.

        Returns:
            str: Talk message / 発言メッセージ
        """
        return random.choice(self.comments)  # noqa: S311

    def daily_finish(self) -> None:
        """Perform processing for daily finish request.

        昼終了リクエストに対する処理を行う.
        """

    def divine(self) -> str:
        """Return response to divine request.

        占いリクエストに対する応答を返す.

        Returns:
            str: Agent name to divine / 占い対象のエージェント名
        """
        return random.choice(self.get_alive_agents())  # noqa: S311

    def guard(self) -> str:
        """Return response to guard request.

        護衛リクエストに対する応答を返す.

        Returns:
            str: Agent name to guard / 護衛対象のエージェント名
        """
        return random.choice(self.get_alive_agents())  # noqa: S311

    def vote(self) -> str:
        """Return response to vote request.

        投票リクエストに対する応答を返す.

        Returns:
            str: Agent name to vote / 投票対象のエージェント名
        """
        return random.choice(self.get_alive_agents())  # noqa: S311

    def attack(self) -> str:
        """Return response to attack request.

        襲撃リクエストに対する応答を返す.

        Returns:
            str: Agent name to attack / 襲撃対象のエージェント名
        """
        return random.choice(self.get_alive_agents())  # noqa: S311
>>>>>>> 52619f24

    def finish(self) -> None:
        """Perform processing for game finish request.

        ゲーム終了リクエストに対する処理を行う.
        """

    @timeout
    def action(self) -> str | None:  # noqa: C901, PLR0911
        """Execute action according to request type.

        リクエストの種類に応じたアクションを実行する.

        Returns:
            str | None: Action result string or None / アクションの結果文字列またはNone
        """
        match self.request:
            case Request.NAME:
                return self.name()
            case Request.TALK:
                return self.talk()
            case Request.WHISPER:
                return self.whisper()
            case Request.VOTE:
                return self.vote()
            case Request.DIVINE:
                return self.divine()
            case Request.GUARD:
                return self.guard()
            case Request.ATTACK:
                return self.attack()
            case Request.INITIALIZE:
                self.initialize()
            case Request.DAILY_INITIALIZE:
                self.daily_initialize()
            case Request.DAILY_FINISH:
                self.daily_finish()
            case Request.FINISH:
                self.finish()
            case _:
                pass
        return None<|MERGE_RESOLUTION|>--- conflicted
+++ resolved
@@ -206,8 +206,10 @@
         return self.agent_name
 
     def initialize(self) -> None:
-<<<<<<< HEAD
-        """ゲーム開始リクエストに対する初期化処理を行う."""
+        """Perform initialization for game start request.
+
+        ゲーム開始リクエストに対する初期化処理を行う.
+        """
         if self.info is None:
             return
 
@@ -237,126 +239,90 @@
         self._send_message_to_llm(self.request)
 
     def daily_initialize(self) -> None:
-        """昼開始リクエストに対する処理を行う."""
+        """Perform processing for daily initialization request.
+
+        昼開始リクエストに対する処理を行う.
+        """
         self._send_message_to_llm(self.request)
 
     def whisper(self) -> str:
-        """囁きリクエストに対する応答を返す."""
+        """Return response to whisper request.
+
+        囁きリクエストに対する応答を返す.
+
+        Returns:
+            str: Whisper message / 囁きメッセージ
+        """
         response = self._send_message_to_llm(self.request)
         self.sent_whisper_count = len(self.whisper_history)
         return response or ""
 
     def talk(self) -> str:
-        """トークリクエストに対する応答を返す."""
+        """Return response to talk request.
+
+        トークリクエストに対する応答を返す.
+
+        Returns:
+            str: Talk message / 発言メッセージ
+        """
         response = self._send_message_to_llm(self.request)
         self.sent_talk_count = len(self.talk_history)
         return response or ""
 
     def daily_finish(self) -> None:
-        """昼終了リクエストに対する処理を行う."""
+        """Perform processing for daily finish request.
+
+        昼終了リクエストに対する処理を行う.
+        """
         self._send_message_to_llm(self.request)
 
     def divine(self) -> str:
-        """占いリクエストに対する応答を返す."""
+        """Return response to divine request.
+
+        占いリクエストに対する応答を返す.
+
+        Returns:
+            str: Agent name to divine / 占い対象のエージェント名
+        """
         return self._send_message_to_llm(self.request) or random.choice(  # noqa: S311
             self.get_alive_agents(),
         )
 
     def guard(self) -> str:
-        """護衛リクエストに対する応答を返す."""
+        """Return response to guard request.
+
+        護衛リクエストに対する応答を返す.
+
+        Returns:
+            str: Agent name to guard / 護衛対象のエージェント名
+        """
         return self._send_message_to_llm(self.request) or random.choice(  # noqa: S311
             self.get_alive_agents(),
         )
 
     def vote(self) -> str:
-        """投票リクエストに対する応答を返す."""
+        """Return response to vote request.
+
+        投票リクエストに対する応答を返す.
+
+        Returns:
+            str: Agent name to vote / 投票対象のエージェント名
+        """
         return self._send_message_to_llm(self.request) or random.choice(  # noqa: S311
             self.get_alive_agents(),
         )
 
     def attack(self) -> str:
-        """襲撃リクエストに対する応答を返す."""
+        """Return response to attack request.
+
+        襲撃リクエストに対する応答を返す.
+
+        Returns:
+            str: Agent name to attack / 襲撃対象のエージェント名
+        """
         return self._send_message_to_llm(self.request) or random.choice(  # noqa: S311
             self.get_alive_agents(),
         )
-=======
-        """Perform initialization for game start request.
-
-        ゲーム開始リクエストに対する初期化処理を行う.
-        """
-
-    def daily_initialize(self) -> None:
-        """Perform processing for daily initialization request.
-
-        昼開始リクエストに対する処理を行う.
-        """
-
-    def whisper(self) -> str:
-        """Return response to whisper request.
-
-        囁きリクエストに対する応答を返す.
-
-        Returns:
-            str: Whisper message / 囁きメッセージ
-        """
-        return random.choice(self.comments)  # noqa: S311
-
-    def talk(self) -> str:
-        """Return response to talk request.
-
-        トークリクエストに対する応答を返す.
-
-        Returns:
-            str: Talk message / 発言メッセージ
-        """
-        return random.choice(self.comments)  # noqa: S311
-
-    def daily_finish(self) -> None:
-        """Perform processing for daily finish request.
-
-        昼終了リクエストに対する処理を行う.
-        """
-
-    def divine(self) -> str:
-        """Return response to divine request.
-
-        占いリクエストに対する応答を返す.
-
-        Returns:
-            str: Agent name to divine / 占い対象のエージェント名
-        """
-        return random.choice(self.get_alive_agents())  # noqa: S311
-
-    def guard(self) -> str:
-        """Return response to guard request.
-
-        護衛リクエストに対する応答を返す.
-
-        Returns:
-            str: Agent name to guard / 護衛対象のエージェント名
-        """
-        return random.choice(self.get_alive_agents())  # noqa: S311
-
-    def vote(self) -> str:
-        """Return response to vote request.
-
-        投票リクエストに対する応答を返す.
-
-        Returns:
-            str: Agent name to vote / 投票対象のエージェント名
-        """
-        return random.choice(self.get_alive_agents())  # noqa: S311
-
-    def attack(self) -> str:
-        """Return response to attack request.
-
-        襲撃リクエストに対する応答を返す.
-
-        Returns:
-            str: Agent name to attack / 襲撃対象のエージェント名
-        """
-        return random.choice(self.get_alive_agents())  # noqa: S311
->>>>>>> 52619f24
 
     def finish(self) -> None:
         """Perform processing for game finish request.
