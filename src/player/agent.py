--- conflicted
+++ resolved
@@ -27,18 +27,23 @@
         config: configparser.ConfigParser,
         name: str,
         log_info: LogInfo,
-        is_hand_over: bool = False,
+        is_hand_over: bool = False,  # noqa: FBT001, FBT002
     ) -> None:
         self.name: str = name
         self.received: list[str] = []
         self.time_limit: int = 0
         self.is_finish: bool = False
+        self.gameInfo = None
+        self.gameSetting = None
+        self.talkHistory = None
+        self.whisperHistory = None
+        self.request = None
 
         if not is_hand_over:
             self.logger = AgentLog(config=config, agent_name=name, log_info=log_info)
 
         with Path.open(
-            Path(config.get("filePath", "random_talk")),
+            Path(config.get("path", "random_talk")),
             encoding="utf-8",
         ) as f:
             self.comments: list[str] = f.read().splitlines()
@@ -85,11 +90,7 @@
     def get_info(self) -> None:
         if not hasattr(self, "protocol"):
             self.protocol = CommunicationProtocol.initialize_from_json(
-<<<<<<< HEAD
                 value=self.received.pop(0),
-=======
-                received_str=self.received.pop(0),
->>>>>>> 1e01fda6
             )
         else:
             self.protocol.update_from_json(value=self.received.pop(0))
